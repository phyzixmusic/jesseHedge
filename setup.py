from setuptools import setup, find_packages

# also change in version.py
<<<<<<< HEAD
VERSION = '0.41.7'
=======
VERSION = '0.41.5'
>>>>>>> b49b1766
DESCRIPTION = "A trading framework for cryptocurrencies"
with open("requirements.txt", "r", encoding="utf-8") as f:
    REQUIRED_PACKAGES = f.read().splitlines()

with open("README.md", "r", encoding="utf-8") as f:
    LONG_DESCRIPTION = f.read()

setup(
    name='jesse',
    version=VERSION,
    author="Saleh Mir",
    author_email="saleh@jesse.trade",
    packages=find_packages(),
    description=DESCRIPTION,
    long_description=LONG_DESCRIPTION,
    long_description_content_type="text/markdown",
    url="https://jesse.trade",
    project_urls={
        'Documentation': 'https://docs.jesse.trade',
        'Say Thanks!': 'https://jesse.trade/discord',
        'Source': 'https://github.com/jesse-ai/jesse',
        'Tracker': 'https://github.com/jesse-ai/jesse/issues',
    },
    install_requires=REQUIRED_PACKAGES,
    entry_points='''
        [console_scripts]
        jesse=jesse.__init__:cli
    ''',
    classifiers=[
        "Programming Language :: Python :: 3",
        "License :: OSI Approved :: MIT License",
        "Operating System :: OS Independent",
    ],
    python_requires='>=3.8',
    include_package_data=True,
)<|MERGE_RESOLUTION|>--- conflicted
+++ resolved
@@ -1,11 +1,7 @@
 from setuptools import setup, find_packages
 
 # also change in version.py
-<<<<<<< HEAD
-VERSION = '0.41.7'
-=======
-VERSION = '0.41.5'
->>>>>>> b49b1766
+VERSION = '0.42.0'
 DESCRIPTION = "A trading framework for cryptocurrencies"
 with open("requirements.txt", "r", encoding="utf-8") as f:
     REQUIRED_PACKAGES = f.read().splitlines()
