--- conflicted
+++ resolved
@@ -30,20 +30,13 @@
 
         self.exchange_name = exchange_name
         self.exchange = selectors.get_exchange(self.exchange_name)
-<<<<<<< HEAD
+        
         if self.exchange:
             if self.exchange.type == 'spot':
                 self.mode = 'spot'
             else:
                 # TODO: should support both cross and isolated
                 self.mode = 'cross'
-=======
-        # if self.exchange.type == 'spot':
-        #     self.mode = 'spot'
-        # else:
-        #     # TODO: should support both cross and isolated
-        #     self.mode = 'cross'
->>>>>>> cf4b681b
 
         self.symbol = symbol
         self.strategy = None
@@ -247,14 +240,6 @@
         if self.is_open:
             raise OpenPositionError('an already open position cannot be opened')
 
-<<<<<<< HEAD
-=======
-        # if change_balance:
-        #     size = abs(qty) * price
-            # if self.exchange:
-            #     self.exchange.decrease_futures_balance(size)
-
->>>>>>> cf4b681b
         self.entry_price = price
         self.exit_price = None
         self.qty = qty
@@ -270,65 +255,6 @@
         if jh.is_live() and config['env']['notifications']['events']['updated_position']:
             notifier.notify(info_text)
 
-<<<<<<< HEAD
-=======
-    def _on_opened_order(self, order):
-        # skip MARKET orders because they're already
-        # being impacted at self.on_executed_order
-        if order.type == order_types.MARKET:
-            return
-
-        # qty = order.qty
-        # price = order.price
-        # size = ju.qty_to_size(qty, price)
-        # available_qty = self.exchange.available_assets[jh.base_asset(self.symbol)]
-        #
-        # # # open-position order
-        # # if available_qty == 0:
-        # #     if self.exchange:
-        # #         self.exchange.decrease_futures_balance(size)
-        # # # increase-position order
-        # # elif available_qty * qty > 0:
-        # #     if self.exchange:
-        # #         self.exchange.decrease_futures_balance(size)
-        # # # reduce-position order
-        # # elif available_qty * qty < 0:
-        # #     if abs(qty) > abs(available_qty):
-        # #         diff_qty = qty + available_qty
-        # #         size = ju.qty_to_size(diff_qty, price)
-        # #         if self.exchange:
-        # #             self.exchange.decrease_futures_balance(size)
-
-    def _on_canceled_order(self, order):
-        qty = order.qty
-        price = order.price
-        size = ju.qty_to_size(qty, price)
-        available_qty = self.exchange.available_assets[jh.base_asset(self.symbol)]
-
-        if order.is_reduce_only:
-            return
-        #
-        # # detect reduce_only
-        # if abs(available_qty + order.qty) > abs(available_qty):
-        #     return
-        #
-        # # open-position order
-        # if available_qty == 0:
-        #     if self.exchange:
-        #         self.exchange.increase_futures_balance(size, True)
-        # # increase-position order
-        # elif available_qty * qty > 0:
-        #     if self.exchange:
-        #         self.exchange.increase_futures_balance(size, True)
-        # # reduce-position order
-        # elif available_qty * qty < 0:
-        #     if abs(qty) > abs(available_qty):
-        #         diff_qty = qty + available_qty
-        #         size = ju.qty_to_size(diff_qty, price)
-        #         if self.exchange:
-        #             self.exchange.increase_futures_balance(size, True)
-
->>>>>>> cf4b681b
     def _on_executed_order(self, order: Order):
         qty = order.qty
         price = order.price
@@ -373,53 +299,4 @@
                 self._reduce(qty, price)
 
         if self.strategy:
-<<<<<<< HEAD
-            self.strategy._on_updated_position(order)
-=======
-            self.strategy._on_updated_position(order)
-        #
-        # # handle REDUCE_ONLY orders
-        # if order.flag == order_flags.REDUCE_ONLY:
-        #     if self.qty == 0 or self.qty * qty > 0:
-        #         return
-        #     if self.qty * qty < 0 and abs(qty) > abs(self.qty):
-        #         self._close(price)
-        #         if self.strategy:
-        #             self.strategy._on_updated_position(order)
-        #         return
-        #
-        # # order opens position
-        # if self.qty == 0 and order.type:
-        #     change_balance = order.type == order_types.MARKET
-        #     self._open(qty, price, change_balance)
-        # # order closes position
-        # elif (self.qty + qty) == 0:
-        #     self._close(price)
-        # # order increases the size of the position
-        # elif self.qty * qty > 0:
-        #     self._increase(qty, price)
-        # # order reduces the size of the position
-        # elif self.qty * qty < 0:
-        #     # if size of the order is big enough to both close the
-        #     # position AND open it on the opposite side
-        #     if abs(qty) > abs(self.qty):
-        #         diff_qty = qty + self.qty
-        #         self._close(price)
-        #         self._open(diff_qty, price)1
-        #     else:
-        #         self._reduce(qty, price)
-        #
-        # if self.strategy:
-        #     self.strategy._on_updated_position(order)
-
-    # - Margin Ratio
-    # * Liquidation price
-    # * mark price?!
-    # * ROE(PNL?)
-    # * Maintenance futures
-    # * futures balance
-
-    # @property
-    # def futures_ratio(self):
-    #     return 0
->>>>>>> cf4b681b
+            self.strategy._on_updated_position(order)