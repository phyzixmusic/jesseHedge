import hashlib
import math
import os
from pathlib import Path
import random
import string
import sys
import uuid
from typing import List, Tuple, Union, Any, Optional
from pprint import pprint
import arrow
import click
import numpy
import numpy as np

CACHED_CONFIG = dict()


def app_currency() -> str:
    from jesse.routes import router
    return quote_asset(router.routes[0].symbol)


def app_mode() -> str:
    from jesse.config import config
    return config['app']['trading_mode']


def arrow_to_timestamp(arrow_time: arrow.arrow.Arrow) -> int:
    return arrow_time.int_timestamp * 1000


def base_asset(symbol: str) -> str:
    return symbol.split('-')[0]


def binary_search(arr: list, item) -> int:
    """
    performs a simple binary search on a sorted list

    :param arr: list
    :param item:

    :return: int
    """
    from bisect import bisect_left

    i = bisect_left(arr, item)
    if i != len(arr) and arr[i] == item:
        return i
    else:
        return -1


def class_iter(Class):
    return (value for variable, value in vars(Class).items() if
            not callable(getattr(Class, variable)) and not variable.startswith("__"))


def clean_orderbook_list(arr) -> List[List[float]]:
    return [[float(i[0]), float(i[1])] for i in arr]


def color(msg_text: str, msg_color: str) -> str:
    if not msg_text:
        return ''

    if msg_color == 'black':
        return click.style(msg_text, fg='black')
    if msg_color == 'red':
        return click.style(msg_text, fg='red')
    if msg_color == 'green':
        return click.style(msg_text, fg='green')
    if msg_color == 'yellow':
        return click.style(msg_text, fg='yellow')
    if msg_color == 'blue':
        return click.style(msg_text, fg='blue')
    if msg_color == 'magenta':
        return click.style(msg_text, fg='magenta')
    if msg_color == 'cyan':
        return click.style(msg_text, fg='cyan')
    if msg_color in {'white', 'gray'}:
        return click.style(msg_text, fg='white')

    raise ValueError('unsupported color')


def convert_number(old_max: float, old_min: float, new_max: float, new_min: float, old_value: float) -> float:
    """
    convert a number from one range (ex 40-119) to another
    range (ex 0-30) while keeping the ratio.
    """
    # validation
    if old_value > old_max or old_value < old_min:
        raise ValueError(f'old_value:{old_value} must be within the range. {old_min}-{old_max}')

    old_range = (old_max - old_min)
    new_range = (new_max - new_min)
    return (((old_value - old_min) * new_range) / old_range) + new_min


def dashless_symbol(symbol: str) -> str:
    return symbol.replace("-", "")


def dashy_symbol(symbol: str) -> str:
    # if already has '-' in symbol, return symbol
    if '-' in symbol:
        return symbol

    from jesse.config import config

    for s in config['app']['considering_symbols']:
        compare_symbol = dashless_symbol(s)
        if compare_symbol == symbol:
            return s

    if len(symbol) > 7 and symbol.endswith('SUSDT'):
        # ex: SETHSUSDT => SETH-SUSDT
        return symbol[:-5] + '-' + symbol[-5:]

    return f"{symbol[0:3]}-{symbol[3:]}"


def date_diff_in_days(date1: arrow.arrow.Arrow, date2: arrow.arrow.Arrow) -> int:
    if type(date1) is not arrow.arrow.Arrow or type(
            date2) is not arrow.arrow.Arrow:
        raise TypeError('dates must be Arrow instances')

    dif = date2 - date1

    return abs(dif.days)


def date_to_timestamp(date: str) -> int:
    """
    converts date string into timestamp. "2015-08-01" => 1438387200000

    :param date: str
    :return: int
    """
    return arrow_to_timestamp(arrow.get(date, 'YYYY-MM-DD'))


def dna_to_hp(strategy_hp, dna: str):
    hp = {}

    for gene, h in zip(dna, strategy_hp):
        if h['type'] is int:
            decoded_gene = int(
                round(
                    convert_number(119, 40, h['max'], h['min'], ord(gene))
                )
            )
        elif h['type'] is float:
            decoded_gene = convert_number(119, 40, h['max'], h['min'], ord(gene))
        else:
            raise TypeError('Only int and float types are implemented')

        hp[h['name']] = decoded_gene
    return hp


def dump_exception() -> None:
    """
    a useful debugging helper
    """
    import traceback
    print(traceback.format_exc())
    terminate_app()


def estimate_average_price(order_qty: float, order_price: float, current_qty: float,
                           current_entry_price: float) -> float:
    """Estimates the new entry price for the position.
    This is used after having a new order and updating the currently holding position.

    Arguments:
        order_qty {float} -- qty of the new order
        order_price {float} -- price of the new order
        current_qty {float} -- current(pre-calculation) qty
        current_entry_price {float} -- current(pre-calculation) entry price

    Returns:
        float -- the new/averaged entry price
    """
    return (abs(order_qty) * order_price + abs(current_qty) *
            current_entry_price) / (abs(order_qty) + abs(current_qty))


def estimate_PNL(qty: float, entry_price: float, exit_price: float, trade_type: str, trading_fee: float = 0) -> float:
    qty = abs(qty)
    profit = qty * (exit_price - entry_price)

    if trade_type == 'short':
        profit *= -1

    fee = trading_fee * qty * (entry_price + exit_price)

    return profit - fee


def estimate_PNL_percentage(qty: float, entry_price: float, exit_price: float, trade_type: str) -> float:
    qty = abs(qty)
    profit = qty * (exit_price - entry_price)

    if trade_type == 'short':
        profit *= -1

    return (profit / (qty * entry_price)) * 100


def file_exists(path: str) -> bool:
    return os.path.isfile(path)


def clear_file(path: str) -> None:
    with open(path, 'w') as f:
        f.write('')


def make_directory(path: str) -> None:
    if not os.path.exists(path):
        os.makedirs(path)


def floor_with_precision(num: float, precision: int = 0) -> float:
    temp = 10 ** precision
    return math.floor(num * temp) / temp


def format_currency(num: float) -> str:
    return f'{num:,}'


def generate_unique_id() -> str:
    return str(uuid.uuid4())


def get_arrow(timestamp: int) -> arrow.arrow.Arrow:
    return timestamp_to_arrow(timestamp)


def get_candle_source(candles: np.ndarray, source_type: str = "close") -> np.ndarray:
    """
     Returns the candles corresponding the selected type.

     :param candles: np.ndarray
     :param source_type: string
     :return: np.ndarray
     """

    if source_type == "close":
        return candles[:, 2]
    elif source_type == "high":
        return candles[:, 3]
    elif source_type == "low":
        return candles[:, 4]
    elif source_type == "open":
        return candles[:, 1]
    elif source_type == "volume":
        return candles[:, 5]
    elif source_type == "hl2":
        return (candles[:, 3] + candles[:, 4]) / 2
    elif source_type == "hlc3":
        return (candles[:, 3] + candles[:, 4] + candles[:, 2]) / 3
    elif source_type == "ohlc4":
        return (candles[:, 1] + candles[:, 3] + candles[:, 4] + candles[:, 2]) / 4
    else:
        raise ValueError('type string not recognised')


def get_config(keys: str, default: Any = None) -> Any:
    """
    Gets keys as a single string separated with "." and returns value.
    Also accepts a default value so that the app would work even if
    the required config value is missing from config.py file.
    Example: get_config('env.logging.order_submission', True)

    :param keys: str
    :param default: None
    :return:
    """
    if not str:
        raise ValueError('keys string cannot be empty')

    if is_unit_testing() or keys not in CACHED_CONFIG:
        if os.environ.get(keys.upper().replace(".", "_").replace(" ", "_")) is not None:
            CACHED_CONFIG[keys] = os.environ.get(keys.upper().replace(".", "_").replace(" ", "_"))
        else:
            from functools import reduce
            from jesse.config import config
            CACHED_CONFIG[keys] = reduce(lambda d, k: d.get(k, default) if isinstance(d, dict) else default,
                                         keys.split("."), config)

    return CACHED_CONFIG[keys]


def get_store():
    from jesse.store import store
    return store


def get_strategy_class(strategy_name: str):
    from pydoc import locate

    if not is_unit_testing():
        return locate(f'strategies.{strategy_name}.{strategy_name}')
    path = sys.path[0]
    # live plugin
    if path.endswith('jesse-live'):
        strategy_dir = f'tests.strategies.{strategy_name}.{strategy_name}'
    # main framework
    else:
        strategy_dir = f'jesse.strategies.{strategy_name}.{strategy_name}'

    return locate(strategy_dir)


def insecure_hash(msg: str) -> str:
    return hashlib.md5(msg.encode()).hexdigest()


def insert_list(index: int, item, arr: list) -> list:
    """
    helper to insert an item in a Python List without removing the item
    """
    if index == -1:
        return arr + [item]

    return arr[:index] + [item] + arr[index:]


def is_backtesting() -> bool:
    from jesse.config import config
    return config['app']['trading_mode'] == 'backtest'


def is_collecting_data() -> bool:
    from jesse.config import config
    return config['app']['trading_mode'] == 'collect'


def is_debuggable(debug_item) -> bool:
    from jesse.config import config
    return is_debugging() and config['env']['logging'][debug_item]


def is_debugging() -> bool:
    from jesse.config import config
    return config['app']['debug_mode']


def is_importing_candles() -> bool:
    from jesse.config import config
    return config['app']['trading_mode'] == 'candles'


def is_live() -> bool:
    return is_livetrading() or is_paper_trading()


def is_livetrading() -> bool:
    from jesse.config import config
    return config['app']['trading_mode'] == 'livetrade'


def is_optimizing() -> bool:
    from jesse.config import config
    return config['app']['trading_mode'] == 'optimize'


def is_paper_trading() -> bool:
    from jesse.config import config
    return config['app']['trading_mode'] == 'papertrade'


def is_unit_testing() -> bool:
    """Returns True if the code is running by running pytest, False otherwise."""
    # Check if the PYTEST_CURRENT_TEST environment variable is set.
    if os.environ.get("PYTEST_CURRENT_TEST"):
        return True

    # Check if the code is being executed from the pytest command-line tool.
    script_name = os.path.basename(sys.argv[0])
    if script_name in ["pytest", "py.test"]:
        return True

    # Otherwise, the code is not running by running pytest.
    return False


def is_valid_uuid(uuid_to_test: str, version: int = 4) -> bool:
    try:
        uuid_obj = uuid.UUID(uuid_to_test, version=version)
    except ValueError:
        return False
    return str(uuid_obj) == uuid_to_test


def key(exchange: str, symbol: str, timeframe: str = None):
    if timeframe is None:
        return f'{exchange}-{symbol}'

    return f'{exchange}-{symbol}-{timeframe}'


def max_timeframe(timeframes_list: list) -> str:
    from jesse.enums import timeframes

    if timeframes.DAY_1 in timeframes_list:
        return timeframes.DAY_1
    if timeframes.HOUR_12 in timeframes_list:
        return timeframes.HOUR_12
    if timeframes.HOUR_8 in timeframes_list:
        return timeframes.HOUR_8
    if timeframes.HOUR_6 in timeframes_list:
        return timeframes.HOUR_6
    if timeframes.HOUR_4 in timeframes_list:
        return timeframes.HOUR_4
    if timeframes.HOUR_3 in timeframes_list:
        return timeframes.HOUR_3
    if timeframes.HOUR_2 in timeframes_list:
        return timeframes.HOUR_2
    if timeframes.HOUR_1 in timeframes_list:
        return timeframes.HOUR_1
    if timeframes.MINUTE_45 in timeframes_list:
        return timeframes.MINUTE_45
    if timeframes.MINUTE_30 in timeframes_list:
        return timeframes.MINUTE_30
    if timeframes.MINUTE_15 in timeframes_list:
        return timeframes.MINUTE_15
    if timeframes.MINUTE_5 in timeframes_list:
        return timeframes.MINUTE_5
    if timeframes.MINUTE_3 in timeframes_list:
        return timeframes.MINUTE_3

    return timeframes.MINUTE_1


def normalize(x: float, x_min: float, x_max: float) -> float:
    """
    Rescaling data to have values between 0 and 1
    """
    return (x - x_min) / (x_max - x_min)


def now(force_fresh=False) -> int:
    """
    Always returns the current time in milliseconds but rounds time in matter of seconds
    """
    return now_to_timestamp(force_fresh)


def now_to_timestamp(force_fresh=False) -> int:
    if not force_fresh and (not (is_live() or is_collecting_data() or is_importing_candles())):
        from jesse.store import store
        return store.app.time

    return arrow.utcnow().int_timestamp * 1000


def current_1m_candle_timestamp():
    return arrow.utcnow().floor('minute').int_timestamp * 1000


def np_ffill(arr: np.ndarray, axis: int = 0) -> np.ndarray:
    idx_shape = tuple([slice(None)] + [np.newaxis] * (len(arr.shape) - axis - 1))
    idx = np.where(~np.isnan(arr), np.arange(arr.shape[axis])[idx_shape], 0)
    np.maximum.accumulate(idx, axis=axis, out=idx)
    slc = [
        np.arange(k)[
            tuple(
                slice(None) if dim == i else np.newaxis
                for dim in range(len(arr.shape))
            )
        ]
        for i, k in enumerate(arr.shape)
    ]

    slc[axis] = idx
    return arr[tuple(slc)]


def np_shift(arr: np.ndarray, num: int, fill_value=0) -> np.ndarray:
    result = np.empty_like(arr)

    if num > 0:
        result[:num] = fill_value
        result[num:] = arr[:-num]
    elif num < 0:
        result[num:] = fill_value
        result[:num] = arr[-num:]
    else:
        result[:] = arr

    return result


def opposite_side(s: str) -> str:
    from jesse.enums import sides

    if s == sides.BUY:
        return sides.SELL
    elif s == sides.SELL:
        return sides.BUY
    else:
        raise ValueError(f'{s} is not a valid input for side')


def opposite_type(t: str) -> str:
    from jesse.enums import trade_types

    if t == trade_types.LONG:
        return trade_types.SHORT
    if t == trade_types.SHORT:
        return trade_types.LONG
    raise ValueError('unsupported type')


def orderbook_insertion_index_search(arr, target: int, ascending: bool = True) -> Tuple[bool, int]:
    target = target[0]
    lower = 0
    upper = len(arr)

    while lower < upper:
        x = lower + (upper - lower) // 2
        val = arr[x][0]
        if ascending:
            if target == val:
                return True, x
            elif target > val:
                if lower == x:
                    return False, lower + 1
                lower = x
            elif target < val:
                if lower == x:
                    return False, lower
                upper = x
        elif target == val:
            return True, x
        elif target < val:
            if lower == x:
                return False, lower + 1
            lower = x
        elif target > val:
            if lower == x:
                return False, lower
            upper = x


def orderbook_trim_price(p: float, ascending: bool, unit: float) -> float:
    if ascending:
        trimmed = np.ceil(p / unit) * unit
        if math.log10(unit) < 0:
            trimmed = round(trimmed, abs(int(math.log10(unit))))
        return p if trimmed == p + unit else trimmed

    trimmed = np.ceil(p / unit) * unit - unit
    if math.log10(unit) < 0:
        trimmed = round(trimmed, abs(int(math.log10(unit))))
    return p if trimmed == p - unit else trimmed


def prepare_qty(qty: float, side: str) -> float:
    if side.lower() in ('sell', 'short'):
        return -abs(qty)
    elif side.lower() in ('buy', 'long'):
        return abs(qty)
    elif side.lower() == 'close':
        return 0.0
    else:
        raise ValueError(f'{side} is not a valid input')


def python_version() -> tuple:
    return sys.version_info[:2]


def quote_asset(symbol: str) -> str:
    try:
        return symbol.split('-')[1]
    except IndexError:
        from jesse.exceptions import InvalidRoutes
        raise InvalidRoutes(f"The symbol format is incorrect. Correct example: 'BTC-USDT'. Yours is '{symbol}'")


def random_str(num_characters: int = 8) -> str:
    return ''.join(random.choice(string.ascii_letters) for _ in range(num_characters))


def readable_duration(seconds: int, granularity: int = 2) -> str:
    intervals = (
        ('weeks', 604800),  # 60 * 60 * 24 * 7
        ('days', 86400),  # 60 * 60 * 24
        ('hours', 3600),  # 60 * 60
        ('minutes', 60),
        ('seconds', 1),
    )

    result = []
    seconds = int(seconds)

    for name, count in intervals:
        value = seconds // count
        if value:
            seconds -= value * count
            if value == 1:
                name = name.rstrip('s')
            result.append(f"{value} {name}")
    return ', '.join(result[:granularity])


def relative_to_absolute(path: str) -> str:
    return os.path.abspath(path)


def round_or_none(x: Union[float, None], digits: int = 0) -> Optional[float]:
    """
    Rounds a number to a certain number of digits or returns None if the number is None
    """
    if x is None:
        return None
    return round(x, digits)


def round_price_for_live_mode(price, precision: int) -> Union[float, np.ndarray]:
    """
    Rounds price(s) based on exchange requirements

    :param price: float
    :param precision: int
    :return: float | nd.array
    """
    return np.round(price, precision)


def round_qty_for_live_mode(roundable_qty: float, precision: int) -> Union[float, np.ndarray]:
    """
    Rounds qty(s) based on exchange requirements

    :param roundable_qty: float | nd.array
    :param precision: int
    :return: float | nd.array
    """
    input_type = type(roundable_qty)
    # if roundable_qty is a scalar, convert to nd.array
    if not isinstance(roundable_qty, np.ndarray):
        roundable_qty = np.array([roundable_qty])

    # for qty rounding down is important to prevent InsufficenMargin
    rounded = round_decimals_down(roundable_qty, precision)

    for index, q in enumerate(rounded):
        # if the rounded value is 0, make it the minimum possible value
        if q == 0.0:
            # if the precision is bigger or equal 0, (for numbers like 2, 0.2, 0.02)
            if precision >= 0:
                rounded[index] = 1 / 10 ** precision
            else:  # for numbers like 20, 200, 2000
                raise ValueError('qty is too small')

    if input_type in [float, np.float64]:
        return float(rounded[0])
    return rounded


def round_decimals_down(number: Union[np.ndarray, float], decimals: int = 2) -> float:
    """
    Returns a value rounded down to a specific number of decimal places.
    """
    if not isinstance(decimals, int):
        raise TypeError("decimal places must be an integer")
    elif decimals == 0:
        return np.floor(number)
    elif decimals > 0:
        factor = 10 ** decimals
        return np.floor(number * factor) / factor
    elif decimals < 0:
        # for example, for decimals = -2, we want to round down to the nearest 100 if the number is 1234, we want to return 1200:
        factor = 10 ** (decimals * -1)
        return np.floor(number / factor) * factor


def same_length(bigger: np.ndarray, shorter: np.ndarray) -> np.ndarray:
    return np.concatenate((np.full((bigger.shape[0] - shorter.shape[0]), np.nan), shorter))


def secure_hash(msg: str) -> str:
    return hashlib.sha256(msg.encode()).hexdigest()


def should_execute_silently() -> bool:
    return is_optimizing() or is_unit_testing()


def side_to_type(s: str) -> str:
    from jesse.enums import trade_types, sides

    # make sure string is lowercase
    s = s.lower()

    if s == sides.BUY:
        return trade_types.LONG
    if s == sides.SELL:
        return trade_types.SHORT
    raise ValueError


def string_after_character(s: str, character: str) -> str:
    try:
        return s.split(character, 1)[1]
    except IndexError:
        return None


def slice_candles(candles: np.ndarray, sequential: bool) -> np.ndarray:
    warmup_candles_num = get_config('env.data.warmup_candles_num', 240)
    if not sequential and candles.shape[0] > warmup_candles_num:
        candles = candles[-warmup_candles_num:]
    return candles


def style(msg_text: str, msg_style: str) -> str:
    if msg_style is None:
        return msg_text

    if msg_style.lower() in ['bold', 'b']:
        return click.style(msg_text, bold=True)

    if msg_style.lower() in ['underline', 'u']:
        return click.style(msg_text, underline=True)

    raise ValueError('unsupported style')


def terminate_app() -> None:
    # close the database
    from jesse.services.db import database
    database.close_connection()
    # disconnect python from the OS
    os._exit(1)


def error(msg: str, force_print: bool = False) -> None:
    # send notifications if it's a live session
    if is_live():
        from jesse.services import logger
        logger.error(msg)
        if force_print:
            _print_error(msg)
    else:
        _print_error(msg)


def _print_error(msg: str) -> None:
    print('\n')
    print(color('========== critical error =========='.upper(), 'red'))
    print(color(msg, 'red'))


def timeframe_to_one_minutes(timeframe: str) -> int:
    from jesse.enums import timeframes
    from jesse.exceptions import InvalidTimeframe

    dic = {
        timeframes.MINUTE_1: 1,
        timeframes.MINUTE_3: 3,
        timeframes.MINUTE_5: 5,
        timeframes.MINUTE_15: 15,
        timeframes.MINUTE_30: 30,
        timeframes.MINUTE_45: 45,
        timeframes.HOUR_1: 60,
        timeframes.HOUR_2: 60 * 2,
        timeframes.HOUR_3: 60 * 3,
        timeframes.HOUR_4: 60 * 4,
        timeframes.HOUR_6: 60 * 6,
        timeframes.HOUR_8: 60 * 8,
        timeframes.HOUR_12: 60 * 12,
        timeframes.DAY_1: 60 * 24,
        timeframes.DAY_3: 60 * 24 * 3,
        timeframes.WEEK_1: 60 * 24 * 7,
        timeframes.MONTH_1: 60 * 24 * 30,
    }

    try:
        return dic[timeframe]
    except KeyError:
        all_timeframes = [timeframe for timeframe in class_iter(timeframes)]
        raise InvalidTimeframe(
            f'Timeframe "{timeframe}" is invalid. Supported timeframes are {", ".join(all_timeframes)}.')


def timestamp_to_arrow(timestamp: int) -> arrow.arrow.Arrow:
    return arrow.get(timestamp / 1000)


def timestamp_to_date(timestamp: int) -> str:
    return str(arrow.get(timestamp / 1000))[:10]


def timestamp_to_time(timestamp: int) -> str:
    return str(arrow.get(timestamp / 1000))


def timestamp_to_iso8601(timestamp: int) -> str:
    # example: 1609804800000 => '2021-01-05T00:00:00.000Z'
    return arrow.get(timestamp / 1000).isoformat()


def iso8601_to_timestamp(iso8601: str) -> int:
    # example: '2021-01-05T00:00:00.000Z' -> 1609740800000
    return int(arrow.get(iso8601, 'YYYY-MM-DDTHH:mm:ss.SSSZ').datetime.timestamp()) * 1000


def today_to_timestamp() -> int:
    """
    returns today's (beginning) timestamp

    :return: int
    """
    return arrow.utcnow().floor('day').int_timestamp * 1000


def type_to_side(t: str) -> str:
    from jesse.enums import trade_types, sides

    if t == trade_types.LONG:
        return sides.BUY
    if t == trade_types.SHORT:
        return sides.SELL
    raise ValueError(f'unsupported type: "{t}". Only "long" and "short" are supported.')


def unique_list(arr) -> list:
    """
    returns a unique version of the list while keeping its order
    :param arr: list | tuple
    :return: list
    """
    seen = set()
    seen_add = seen.add
    return [x for x in arr if not (x in seen or seen_add(x))]


def closing_side(position_type: str) -> str:
    if position_type.lower() == 'long':
        return 'sell'
    elif position_type.lower() == 'short':
        return 'buy'
    else:
        raise ValueError(f'Value entered for position_type ({position_type}) is not valid')


def merge_dicts(d1: dict, d2: dict) -> dict:
    """
    Merges nested dictionaries

    :param d1: dict
    :param d2: dict
    :return: dict
    """

    def inner(dict1, dict2):
        for k in set(dict1.keys()).union(dict2.keys()):
            if k in dict1 and k in dict2:
                if isinstance(dict1[k], dict) and isinstance(dict2[k], dict):
                    yield k, dict(merge_dicts(dict1[k], dict2[k]))
                else:
                    yield k, dict2[k]
            elif k in dict1:
                yield k, dict1[k]
            else:
                yield k, dict2[k]

    return dict(inner(d1, d2))


def computer_name():
    import platform
    return platform.node()


def validate_response(response):
    if response.status_code != 200:
        err_msg = f"[{response.status_code}]: {response.json()['message']}\nPlease contact us at support@jesse.trade if this is unexpected."

        if response.status_code not in [401, 403]:
            raise ConnectionError(err_msg)
        error(err_msg, force_print=True)
        terminate_app()


def get_session_id():
    from jesse.store import store
    if store.app.session_id == '':
        store.app.session_id = generate_unique_id()
    return store.app.session_id


def get_pid():
    return os.getpid()


def is_jesse_project():
    ls = os.listdir('.')
    return 'strategies' in ls and 'storage' in ls


def dd(item):
    """
    Dump and Die but pretty: used for debugging when developing Jesse
    """
    dump(item)
    terminate_app()


def dump(*item):
    """
    Dump object in pretty format: used for debugging when developing Jesse
    """
    if len(item) == 1:
        item = item[0]

    print(
        color('\n========= Debugging Value =========='.upper(), 'yellow')
    )

    pprint(item)

    print(
        color('====================================\n', 'yellow')
    )


def float_or_none(item):
    """
    Return the float of the value if it's not None
    """
    if item is None or item == '':
        return None
    else:
        return float(item)


def str_or_none(item, encoding='utf-8'):
    """
    Return the str of the value if it's not None
    """
    if item is None:
        return None
    else:
        # return item if it's str, if not, decode it using encoding
        if isinstance(item, str):
            return item

        if type(item) == numpy.float64:
            return str(item)

        try:
            return str(item, encoding)
        except TypeError:
            return str(item)


def cpu_cores_count():
    from multiprocessing import cpu_count
    return cpu_count()


# a function that converts name to env_name. Example: 'Testnet Binance Futures' into 'TESTNET_BINANCE_FUTURES'
def convert_to_env_name(name: str) -> str:
    return name.replace(' ', '_').upper()


def is_notebook():
    try:
        shell = get_ipython().__class__.__name__
        # Jupyter notebook or qtconsole
        if shell == 'ZMQInteractiveShell':
            return True
        elif shell == 'TerminalInteractiveShell':
            # Terminal running IPython
            return False
        else:
            # Other type (?)
            return False
    except NameError:
        # Probably standard Python interpreter
        return False


def get_os() -> str:
    import platform
    if platform.system() == 'Darwin':
        return 'mac'
    elif platform.system() == 'Linux':
        return 'linux'
    elif platform.system() == 'Windows':
        return 'windows'
    else:
        raise NotImplementedError(f'Unsupported OS: "{platform.system()}"')


# a function that returns boolean whether or not the code is being executed inside a docker container
def is_docker() -> bool:
    import os
    return os.path.exists('/.dockerenv')


def clear_output():
    if is_notebook():
        from IPython.display import clear_output
        clear_output(wait=True)
    else:
        click.clear()


def get_class_name(cls):
    # if it's a string, return it
    if isinstance(cls, str):
        return cls
    # else, return the class name
    return cls.__name__


def next_candle_timestamp(candle: np.ndarray, timeframe: str) -> int:
    return candle[0] + timeframe_to_one_minutes(timeframe) * 60_000


def get_candle_start_timestamp_based_on_timeframe(timeframe: str, num_candles_to_fetch: int) -> int:
    one_min_count = timeframe_to_one_minutes(timeframe)
    finish_date = now(force_fresh=True)
    return finish_date - (num_candles_to_fetch * one_min_count * 60_000)


<<<<<<< HEAD
def is_price_near(order_price, price_to_compare, percentage_threshold=0.0001):
    """
    Check if the given order price is near the specified price.
    Default percentage_threshold is 0.01% (0.0001)
    We calculate percentage difference between the two prices rounded to 4 decimal places, 
    so low-priced orders can be properly compared within 0.01% range.
    """
    return round(abs(1 - (order_price / price_to_compare)), 4) <= percentage_threshold
=======
def is_price_near(order_price, price_to_compare):
    """
    Check if given order price is near the specified price.
    This function checks a range of price values and applies the associated threshold.

    :param order_price: float
    :param price_to_compare: float
    :return: bool
    """
    # Define the price ranges and associated thresholds
    conditions = [order_price < 0.01, order_price < 1, order_price < 100, order_price < 10000, order_price >= 10000]
    threshold_ratios = [0.015, 0.01, 0.005, 0.001, 0.0001]

    # Use np.select to choose the threshold ratio based on the conditions
    threshold_ratio = np.select(conditions, threshold_ratios)

    threshold = threshold_ratio * order_price
    return abs(order_price - price_to_compare) <= threshold
>>>>>>> 99baf9ba
<|MERGE_RESOLUTION|>--- conflicted
+++ resolved
@@ -1034,7 +1034,6 @@
     return finish_date - (num_candles_to_fetch * one_min_count * 60_000)
 
 
-<<<<<<< HEAD
 def is_price_near(order_price, price_to_compare, percentage_threshold=0.0001):
     """
     Check if the given order price is near the specified price.
@@ -1043,23 +1042,3 @@
     so low-priced orders can be properly compared within 0.01% range.
     """
     return round(abs(1 - (order_price / price_to_compare)), 4) <= percentage_threshold
-=======
-def is_price_near(order_price, price_to_compare):
-    """
-    Check if given order price is near the specified price.
-    This function checks a range of price values and applies the associated threshold.
-
-    :param order_price: float
-    :param price_to_compare: float
-    :return: bool
-    """
-    # Define the price ranges and associated thresholds
-    conditions = [order_price < 0.01, order_price < 1, order_price < 100, order_price < 10000, order_price >= 10000]
-    threshold_ratios = [0.015, 0.01, 0.005, 0.001, 0.0001]
-
-    # Use np.select to choose the threshold ratio based on the conditions
-    threshold_ratio = np.select(conditions, threshold_ratios)
-
-    threshold = threshold_ratio * order_price
-    return abs(order_price - price_to_compare) <= threshold
->>>>>>> 99baf9ba
