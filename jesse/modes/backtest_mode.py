--- conflicted
+++ resolved
@@ -897,7 +897,6 @@
     ]
     return np.gcd.reduce(consider_time_frames)
 
-<<<<<<< HEAD
 timeframe_to_one_minutes = {
     timeframes.MINUTE_1: 1,
     timeframes.MINUTE_3: 3,
@@ -918,10 +917,6 @@
     timeframes.MONTH_1: 60 * 24 * 30,
 }
 def _simulate_new_candles(candles: dict, candles_pipelines: Dict[str, BaseCandlesPipeline], candle_index: int, candles_step: int) -> None:
-=======
-
-def _simulate_new_candles(candles: dict, candle_index: int, candles_step: int) -> None:
->>>>>>> d6412360
     i = candle_index
     # add candles
     for j in candles:
