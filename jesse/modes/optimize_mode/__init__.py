--- conflicted
+++ resolved
@@ -14,160 +14,6 @@
 os.environ['NUMEXPR_MAX_THREADS'] = str(cpu_count())
 
 
-<<<<<<< HEAD
-class Optimizer(Genetics):
-    def __init__(self, training_candles: ndarray, testing_candles: ndarray, optimal_total: int, cpu_cores: int, start_date: str, finish_date: str) -> None:
-        if len(router.routes) != 1:
-            raise NotImplementedError('optimize_mode mode only supports one route at the moment')
-
-        self.strategy_name = router.routes[0].strategy_name
-        self.optimal_total = optimal_total
-        self.exchange = router.routes[0].exchange
-        self.symbol = router.routes[0].symbol
-        self.timeframe = router.routes[0].timeframe
-        StrategyClass = jh.get_strategy_class(self.strategy_name)
-        self.strategy_hp = StrategyClass.hyperparameters(None)
-        solution_len = len(self.strategy_hp)
-
-        if solution_len == 0:
-            raise exceptions.InvalidStrategy('Targeted strategy does not implement a valid hyperparameters() method.')
-
-        super().__init__(
-            iterations=2000 * solution_len,
-            population_size=solution_len * 100,
-            solution_len=solution_len,
-            options={
-                'strategy_name': self.strategy_name,
-                'exchange': self.exchange,
-                'symbol': self.symbol,
-                'timeframe': self.timeframe,
-                'strategy_hp': self.strategy_hp,
-                'start_date': start_date,
-                'finish_date': finish_date,
-            }
-        )
-
-        if cpu_cores > cpu_count():
-            raise ValueError(f'Entered cpu cores number is more than available on this machine which is {cpu_count()}')
-        elif cpu_cores == 0:
-            self.cpu_cores = cpu_count()
-        else:
-            self.cpu_cores = cpu_cores
-
-        self.training_candles = training_candles
-        self.testing_candles = testing_candles
-
-        key = jh.key(self.exchange, self.symbol)
-        training_candles_start_date = jh.timestamp_to_time(self.training_candles[key]['candles'][0][0]).split('T')[0]
-        training_candles_finish_date = jh.timestamp_to_time(self.training_candles[key]['candles'][-1][0]).split('T')[0]
-        testing_candles_start_date = jh.timestamp_to_time(self.testing_candles[key]['candles'][0][0]).split('T')[0]
-        testing_candles_finish_date = jh.timestamp_to_time(self.testing_candles[key]['candles'][-1][0]).split('T')[0]
-
-        self.training_initial_candles = []
-        self.testing_initial_candles = []
-
-        for c in config['app']['considering_candles']:
-            self.training_initial_candles.append(
-                required_candles.load_required_candles(c[0], c[1], training_candles_start_date,
-                                                       training_candles_finish_date))
-            self.testing_initial_candles.append(
-                required_candles.load_required_candles(c[0], c[1], testing_candles_start_date,
-                                                       testing_candles_finish_date))
-
-    def fitness(self, dna: str) -> tuple:
-        hp = jh.dna_to_hp(self.strategy_hp, dna)
-
-        # init candle store
-        store.candles.init_storage(5000)
-        # inject required TRAINING candles to the candle store
-
-        for num, c in enumerate(config['app']['considering_candles']):
-            required_candles.inject_required_candles_to_store(
-                self.training_initial_candles[num],
-                c[0],
-                c[1]
-            )
-
-        # run backtest simulation
-        simulator(self.training_candles, hp)
-
-        training_data = {'win_rate': None, 'total': None,
-                        'net_profit_percentage': None}
-        testing_data = {'win_rate': None, 'total': None,
-                       'net_profit_percentage': None}
-
-        # TODO: some of these have to be dynamic based on how many days it's trading for like for example "total"
-        # I'm guessing we should accept "optimal" total from command line
-        if store.completed_trades.count > 5:
-            training_data = stats.trades(store.completed_trades.trades, store.app.daily_balance)
-            total_effect_rate = log10(training_data['total']) / log10(self.optimal_total)
-            total_effect_rate = min(total_effect_rate, 1)
-            ratio_config = jh.get_config('env.optimization.ratio', 'sharpe')
-            if ratio_config == 'sharpe':
-                ratio = training_data['sharpe_ratio']
-                ratio_normalized = jh.normalize(ratio, -.5, 5)
-            elif ratio_config == 'calmar':
-                ratio = training_data['calmar_ratio']
-                ratio_normalized = jh.normalize(ratio, -.5, 30)
-            elif ratio_config == 'sortino':
-                ratio = training_data['sortino_ratio']
-                ratio_normalized = jh.normalize(ratio, -.5, 15)
-            elif ratio_config == 'omega':
-                ratio = training_data['omega_ratio']
-                ratio_normalized = jh.normalize(ratio, -.5, 5)
-            elif ratio_config == 'serenity':
-                ratio = training_data['serenity_index']
-                ratio_normalized = jh.normalize(ratio, -.5, 15)
-            elif ratio_config == 'smart sharpe':
-                ratio = training_data['smart_sharpe']
-                ratio_normalized = jh.normalize(ratio, -.5, 5)
-            elif ratio_config == 'smart sortino':
-                ratio = training_data['smart_sortino']
-                ratio_normalized = jh.normalize(ratio, -.5, 15)
-            else:
-                raise ValueError(
-                    f'The entered ratio configuration `{ratio_config}` for the optimization is unknown. Choose between sharpe, calmar, sortino, serenity, smart shapre, smart sortino and omega.')
-
-            if ratio < 0:
-                score = 0.0001
-                # reset store
-                store.reset()
-                return score, training_data, testing_data
-
-            score = total_effect_rate * ratio_normalized
-
-            # perform backtest with testing data. this is using data
-            # model hasn't trained for. if it works well, there is
-            # high change it will do good with future data too.
-            store.reset()
-            store.candles.init_storage(5000)
-            # inject required TESTING candles to the candle store
-
-            for num, c in enumerate(config['app']['considering_candles']):
-                required_candles.inject_required_candles_to_store(
-                    self.testing_initial_candles[num],
-                    c[0],
-                    c[1]
-                )
-
-            # run backtest simulation
-            simulator(self.testing_candles, hp)
-
-            # log for debugging/monitoring
-            if store.completed_trades.count > 0:
-                testing_data = stats.trades(store.completed_trades.trades, store.app.daily_balance)
-
-        else:
-            score = 0.0001
-
-        # reset store
-        store.reset()
-
-        return score, training_data, testing_data
-
-
-def optimize_mode(start_date: str, finish_date: str, optimal_total: int, cpu_cores: int) -> None:
-=======
 def run(
         debug_mode,
         user_config: dict,
@@ -197,7 +43,6 @@
 
     register_custom_exception_handler()
 
->>>>>>> 1dbec2f2
     # clear the screen
     if not jh.should_execute_silently():
         click.clear()
@@ -214,13 +59,9 @@
     # clear the screen
     click.clear()
 
-<<<<<<< HEAD
-    optimizer = Optimizer(training_candles, testing_candles, optimal_total, cpu_cores, start_date, finish_date)
-=======
     optimizer = Optimizer(
         training_candles, testing_candles, optimal_total, cpu_cores, csv, json, start_date, finish_date
     )
->>>>>>> 1dbec2f2
 
     # start the process
     optimizer.run()
