from jesse.enums import exchanges as exchanges_enums, timeframes
<<<<<<< HEAD

# JESSE_API_URL = 'https://api1.jesse.trade/api'
JESSE_API_URL = 'http://localhost:8040/api'
# JESSE_WEBSITE_URL = 'https://jesse.trade'
JESSE_WEBSITE_URL = 'http://localhost:8040'
=======
JESSE_API_URL = 'https://api1.jesse.trade/api'
# JESSE_API_URL = 'http://localhost:8040/api'
JESSE_WEBSITE_URL = 'https://jesse.trade'
# JESSE_WEBSITE_URL = 'http://localhost:8040'
>>>>>>> e638c448

BYBIT_TIMEFRAMES = [timeframes.MINUTE_1, timeframes.MINUTE_3, timeframes.MINUTE_5, timeframes.MINUTE_15, timeframes.MINUTE_30,
                    timeframes.HOUR_1, timeframes.HOUR_2, timeframes.HOUR_4, timeframes.HOUR_6, timeframes.HOUR_12, timeframes.DAY_1]
FTX_TIMEFRAMES = [timeframes.MINUTE_1, timeframes.MINUTE_3, timeframes.MINUTE_5, timeframes.MINUTE_15, timeframes.MINUTE_30,
                  timeframes.HOUR_1, timeframes.HOUR_2, timeframes.HOUR_4, timeframes.HOUR_6, timeframes.HOUR_12, timeframes.DAY_1]
BINANCE_TIMEFRAMES = [timeframes.MINUTE_1, timeframes.MINUTE_3, timeframes.MINUTE_5, timeframes.MINUTE_15, timeframes.MINUTE_30,
                      timeframes.HOUR_1, timeframes.HOUR_2, timeframes.HOUR_4, timeframes.HOUR_6, timeframes.HOUR_8, timeframes.HOUR_12, timeframes.DAY_1]
<<<<<<< HEAD
COINBASE_TIMEFRAMES = [timeframes.MINUTE_1, timeframes.MINUTE_5, timeframes.MINUTE_15, timeframes.HOUR_1, timeframes.HOUR_6, timeframes.DAY_1]
BITGET_TIMEFRAMES = [timeframes.MINUTE_1, timeframes.MINUTE_5, timeframes.MINUTE_15,
                     timeframes.MINUTE_30, timeframes.HOUR_1, timeframes.HOUR_4, timeframes.HOUR_12, timeframes.DAY_1]
DYDX_TIMEFRAMES = [timeframes.MINUTE_1, timeframes.MINUTE_5, timeframes.MINUTE_15, timeframes.MINUTE_30, timeframes.HOUR_1, timeframes.HOUR_4, timeframes.DAY_1]
=======
COINBASE_TIMEFRAMES = [timeframes.MINUTE_1, timeframes.MINUTE_5,
                       timeframes.MINUTE_15, timeframes.HOUR_1, timeframes.HOUR_6, timeframes.DAY_1]
BITGET_TIMEFRAMES = [timeframes.MINUTE_1, timeframes.MINUTE_5, timeframes.MINUTE_15,
                     timeframes.MINUTE_30, timeframes.HOUR_1, timeframes.HOUR_4, timeframes.HOUR_12, timeframes.DAY_1]
DYDX_TIMEFRAMES = [timeframes.MINUTE_1, timeframes.MINUTE_5, timeframes.MINUTE_15,
                   timeframes.MINUTE_30, timeframes.HOUR_1, timeframes.HOUR_4, timeframes.DAY_1]
>>>>>>> e638c448
APEX_PRO_TIMEFRAMES = [timeframes.MINUTE_1, timeframes.MINUTE_5, timeframes.MINUTE_15,
                       timeframes.MINUTE_30, timeframes.HOUR_1, timeframes.HOUR_4, timeframes.DAY_1]

exchange_info = {
    # BYBIT_USDT_PERPETUAL
    exchanges_enums.BYBIT_USDT_PERPETUAL: {
        'name': exchanges_enums.BYBIT_USDT_PERPETUAL,
        'url': JESSE_WEBSITE_URL + '/bybit',
        'fee': 0.00055,
        'type': 'futures',
        'settlement_currency': 'USDT',
        'supported_leverage_modes': ['cross', 'isolated'],
        'supported_timeframes': BYBIT_TIMEFRAMES,
        'modes': {
            'backtesting': True,
            'live_trading': True,
        },
        'required_live_plan': 'premium'
    },
    # BYBIT_USDT_PERPETUAL_TESTNET
    exchanges_enums.BYBIT_USDT_PERPETUAL_TESTNET: {
        'name': exchanges_enums.BYBIT_USDT_PERPETUAL_TESTNET,
        'url': JESSE_WEBSITE_URL + '/bybit',
        'fee': 0.00055,
        'type': 'futures',
        'settlement_currency': 'USDT',
        'supported_leverage_modes': ['cross', 'isolated'],
        'supported_timeframes': BYBIT_TIMEFRAMES,
        'modes': {
            'backtesting': True,
            'live_trading': True,
        },
        'required_live_plan': 'premium'
    },
    # BYBIT_USDT_PERPETUAL
    exchanges_enums.BYBIT_USDC_PERPETUAL: {
        'name': exchanges_enums.BYBIT_USDC_PERPETUAL,
        'url': JESSE_WEBSITE_URL + '/bybit',
        'fee': 0.00055,
        'type': 'futures',
        'settlement_currency': 'USDC',
        'supported_leverage_modes': ['cross', 'isolated'],
        'supported_timeframes': BYBIT_TIMEFRAMES,
        'modes': {
            'backtesting': True,
            'live_trading': True,
        },
        'required_live_plan': 'premium'
    },
    # BYBIT_USDC_PERPETUAL_TESTNET
    exchanges_enums.BYBIT_USDC_PERPETUAL_TESTNET: {
        'name': exchanges_enums.BYBIT_USDC_PERPETUAL_TESTNET,
        'url': JESSE_WEBSITE_URL + '/bybit',
        'fee': 0.00055,
        'type': 'futures',
        'supported_leverage_modes': ['cross', 'isolated'],
        'supported_timeframes': BYBIT_TIMEFRAMES,
        'settlement_currency': 'USDC',
        'modes': {
            'backtesting': True,
            'live_trading': True,
        },
        'required_live_plan': 'premium'
    },
    # BYBIT_SPOT_TESTNET
    exchanges_enums.BYBIT_SPOT: {
        'name': exchanges_enums.BYBIT_SPOT,
        'url': 'https://jesse.trade/bybit',
        'fee': 0.001,
        'type': 'spot',
        'supported_leverage_modes': ['cross', 'isolated'],
        'supported_timeframes': BYBIT_TIMEFRAMES,
        'modes': {
            'backtesting': True,
            'live_trading': True,
        },
        'required_live_plan': 'premium'
    },
    # BYBIT_SPOT_TESTNET
    exchanges_enums.BYBIT_SPOT_TESTNET: {
        'name': exchanges_enums.BYBIT_SPOT_TESTNET,
        'url': 'https://jesse.trade/bybit',
        'fee': 0.001,
        'type': 'spot',
        'supported_leverage_modes': ['cross', 'isolated'],
        'supported_timeframes': BYBIT_TIMEFRAMES,
        'modes': {
            'backtesting': True,
            'live_trading': True,
        },
        'required_live_plan': 'premium'
    },
    # FTX_PERPETUAL_FUTURES
    exchanges_enums.FTX_PERPETUAL_FUTURES: {
        'name': exchanges_enums.FTX_PERPETUAL_FUTURES,
        'url': 'https://ftx.com/markets/future',
        'fee': 0.0006,
        'type': 'futures',
        'supported_leverage_modes': ['cross'],
        'supported_timeframes': FTX_TIMEFRAMES,
        'modes': {
            'backtesting': False,
            'live_trading': False,
        },
        'required_live_plan': 'premium'
    },
    # FTX_SPOT
    exchanges_enums.FTX_SPOT: {
        'name': exchanges_enums.FTX_SPOT,
        'url': 'https://ftx.com/markets/spot',
        'fee': 0.0007,
        'type': 'spot',
        'supported_leverage_modes': ['cross'],
        'supported_timeframes': FTX_TIMEFRAMES,
        'modes': {
            'backtesting': False,
            'live_trading': False,
        },
        'required_live_plan': 'premium'
    },
    # FTX_US_SPOT
    exchanges_enums.FTX_US_SPOT: {
        'name': exchanges_enums.FTX_US_SPOT,
        'url': 'https://ftx.us',
        'fee': 0.002,
        'type': 'spot',
        'supported_leverage_modes': ['cross'],
        'supported_timeframes': FTX_TIMEFRAMES,
        'modes': {
            'backtesting': False,
            'live_trading': False,
        },
        'required_live_plan': 'premium'
    },
    # BITFINEX_SPOT
    exchanges_enums.BITFINEX_SPOT: {
        'name': exchanges_enums.BITFINEX_SPOT,
        'url': 'https://bitfinex.com',
        'fee': 0.002,
        'type': 'spot',
        'supported_leverage_modes': ['cross'],
        'supported_timeframes': [timeframes.MINUTE_1, timeframes.MINUTE_5, timeframes.MINUTE_15, timeframes.MINUTE_30, timeframes.HOUR_1, timeframes.HOUR_3, timeframes.HOUR_6, timeframes.HOUR_12, timeframes.DAY_1],
        'modes': {
            'backtesting': True,
            'live_trading': False,
        },
        'required_live_plan': 'premium'
    },
    # BINANCE_SPOT
    exchanges_enums.BINANCE_SPOT: {
        'name': exchanges_enums.BINANCE_SPOT,
        'url': 'https://binance.com',
        'fee': 0.001,
        'type': 'spot',
        'supported_leverage_modes': ['cross', 'isolated'],
        'supported_timeframes': BINANCE_TIMEFRAMES,
        'modes': {
            'backtesting': True,
            'live_trading': True,
        },
        'required_live_plan': 'premium'
    },
    # BINANCE_US_SPOT
    exchanges_enums.BINANCE_US_SPOT: {
        'name': exchanges_enums.BINANCE_US_SPOT,
        'url': 'https://binance.us',
        'fee': 0.001,
        'type': 'spot',
        'supported_leverage_modes': ['cross', 'isolated'],
        'supported_timeframes': BINANCE_TIMEFRAMES,
        'modes': {
            'backtesting': True,
            'live_trading': True,
        },
        'required_live_plan': 'premium'
    },
    # BINANCE_PERPETUAL_FUTURES
    exchanges_enums.BINANCE_PERPETUAL_FUTURES: {
        'name': exchanges_enums.BINANCE_PERPETUAL_FUTURES,
        'url': 'https://binance.com',
        'fee': 0.0004,
        'type': 'futures',
        'supported_leverage_modes': ['cross', 'isolated'],
        'supported_timeframes': BINANCE_TIMEFRAMES,
        'modes': {
            'backtesting': True,
            'live_trading': True,
        },
        'required_live_plan': 'premium'
    },
    # BINANCE_PERPETUAL_FUTURES_TESTNET
    exchanges_enums.BINANCE_PERPETUAL_FUTURES_TESTNET: {
        'name': exchanges_enums.BINANCE_PERPETUAL_FUTURES_TESTNET,
        'url': 'https://binance.com',
        'fee': 0.0004,
        'type': 'futures',
        'supported_leverage_modes': ['cross', 'isolated'],
        'supported_timeframes': BINANCE_TIMEFRAMES,
        'modes': {
            'backtesting': True,
            'live_trading': True,
        },
        'required_live_plan': 'premium'
    },
    # COINBASE_SPOT
    exchanges_enums.COINBASE_SPOT: {
        'name': exchanges_enums.COINBASE_SPOT,
        'url': 'https://pro.coinbase.com',
        'fee': 0.0003,
        'type': 'spot',
        'supported_leverage_modes': ['cross', 'isolated'],
        'supported_timeframes': COINBASE_TIMEFRAMES,
        'modes': {
            'backtesting': True,
            'live_trading': True,
        },
        'required_live_plan': 'premium'
    },
    # BITGET_USDT_PERPETUAL_TESTNET
    exchanges_enums.BITGET_USDT_PERPETUAL_TESTNET: {
        'name': exchanges_enums.BITGET_USDT_PERPETUAL_TESTNET,
        'url': JESSE_WEBSITE_URL + '/bitget',
        'fee': 0.0006,
        'type': 'futures',
        'supported_leverage_modes': ['cross', 'isolated'],
        'supported_timeframes': BITGET_TIMEFRAMES,
        'modes': {
            'backtesting': False,
            'live_trading': False,
        },
        'required_live_plan': 'premium'
    },
    # BITGET_USDT_PERPETUAL
    exchanges_enums.BITGET_USDT_PERPETUAL: {
        'name': exchanges_enums.BITGET_USDT_PERPETUAL,
        'url': JESSE_WEBSITE_URL + '/bitget',
        'fee': 0.0006,
        'type': 'futures',
        'supported_leverage_modes': ['cross', 'isolated'],
        'supported_timeframes': BITGET_TIMEFRAMES,
        'modes': {
            'backtesting': False,
            'live_trading': True,
        },
        'required_live_plan': 'premium'
    },
    # BITGET_SPOT
    exchanges_enums.BITGET_SPOT: {
        'name': exchanges_enums.BITGET_SPOT,
        'url': JESSE_WEBSITE_URL + '/bitget',
        'fee': 0.0006,
        'type': 'spot',
        'supported_leverage_modes': ['cross', 'isolated'],
        'supported_timeframes': BITGET_TIMEFRAMES,
        'modes': {
            'backtesting': False,
            # disabled for now
            'live_trading': False,
        },
        'required_live_plan': 'premium'
    },
    # DyDx
    exchanges_enums.DYDX_PERPETUAL: {
        'name': exchanges_enums.DYDX_PERPETUAL,
        'url': JESSE_WEBSITE_URL + '/dydx',
        'fee': 0.0005,
        'type': 'futures',
        'supported_leverage_modes': ['cross'],
        'supported_timeframes': DYDX_TIMEFRAMES,
        'modes': {
            'backtesting': False,
            'live_trading': True,
        },
        'required_live_plan': 'premium'
    },
    # DyDx Testnet
    exchanges_enums.DYDX_PERPETUAL_TESTNET: {
        'name': exchanges_enums.DYDX_PERPETUAL_TESTNET,
        'url': 'https://trade.stage.dydx.exchange/trade/ETH-USD',
        'fee': 0.0005,
        'type': 'futures',
        'supported_leverage_modes': ['cross'],
        'supported_timeframes': DYDX_TIMEFRAMES,
        'modes': {
            'backtesting': False,
            'live_trading': True,
        },
        'required_live_plan': 'premium'
    },

    exchanges_enums.APEX_PRO_PERPETUAL_TESTNET: {
        'name': exchanges_enums.APEX_PRO_PERPETUAL_TESTNET,
        'url': 'https://testnet.pro.apex.exchange/trade/BTCUSD',
        'fee': 0.0005,
        'type': 'futures',
        'supported_leverage_modes': ['cross'],
        'supported_timeframes': APEX_PRO_TIMEFRAMES,
        'modes': {
            'backtesting': False,
            'live_trading': True,
        },
        'required_live_plan': 'premium'
    },

    exchanges_enums.APEX_PRO_PERPETUAL: {
        'name': exchanges_enums.APEX_PRO_PERPETUAL,
        'url': 'https://pro.apex.exchange/trade/BTCUSD',
        'fee': 0.0005,
        'type': 'futures',
        'supported_leverage_modes': ['cross'],
        'supported_timeframes': APEX_PRO_TIMEFRAMES,
        'modes': {
            'backtesting': False,
            'live_trading': True,
        },
        'required_live_plan': 'premium'
    }

}

# list of supported exchanges for backtesting
backtesting_exchanges = [k for k, v in exchange_info.items() if v['modes']['backtesting'] is True]
backtesting_exchanges = list(sorted(backtesting_exchanges))

# list of supported exchanges for live trading
live_trading_exchanges = [k for k, v in exchange_info.items() if v['modes']['live_trading'] is True]
live_trading_exchanges = list(sorted(live_trading_exchanges))

# used for backtesting, and live trading when local candle generation is enabled:
jesse_supported_timeframes = [
    timeframes.MINUTE_1,
    timeframes.MINUTE_3,
    timeframes.MINUTE_5,
    timeframes.MINUTE_15,
    timeframes.MINUTE_30,
    timeframes.MINUTE_45,
    timeframes.HOUR_1,
    timeframes.HOUR_2,
    timeframes.HOUR_3,
    timeframes.HOUR_4,
    timeframes.HOUR_6,
    timeframes.HOUR_8,
    timeframes.HOUR_12,
    timeframes.DAY_1,
]<|MERGE_RESOLUTION|>--- conflicted
+++ resolved
@@ -1,16 +1,9 @@
 from jesse.enums import exchanges as exchanges_enums, timeframes
-<<<<<<< HEAD
 
 # JESSE_API_URL = 'https://api1.jesse.trade/api'
 JESSE_API_URL = 'http://localhost:8040/api'
 # JESSE_WEBSITE_URL = 'https://jesse.trade'
 JESSE_WEBSITE_URL = 'http://localhost:8040'
-=======
-JESSE_API_URL = 'https://api1.jesse.trade/api'
-# JESSE_API_URL = 'http://localhost:8040/api'
-JESSE_WEBSITE_URL = 'https://jesse.trade'
-# JESSE_WEBSITE_URL = 'http://localhost:8040'
->>>>>>> e638c448
 
 BYBIT_TIMEFRAMES = [timeframes.MINUTE_1, timeframes.MINUTE_3, timeframes.MINUTE_5, timeframes.MINUTE_15, timeframes.MINUTE_30,
                     timeframes.HOUR_1, timeframes.HOUR_2, timeframes.HOUR_4, timeframes.HOUR_6, timeframes.HOUR_12, timeframes.DAY_1]
@@ -18,19 +11,19 @@
                   timeframes.HOUR_1, timeframes.HOUR_2, timeframes.HOUR_4, timeframes.HOUR_6, timeframes.HOUR_12, timeframes.DAY_1]
 BINANCE_TIMEFRAMES = [timeframes.MINUTE_1, timeframes.MINUTE_3, timeframes.MINUTE_5, timeframes.MINUTE_15, timeframes.MINUTE_30,
                       timeframes.HOUR_1, timeframes.HOUR_2, timeframes.HOUR_4, timeframes.HOUR_6, timeframes.HOUR_8, timeframes.HOUR_12, timeframes.DAY_1]
-<<<<<<< HEAD
+<< << << < HEAD
 COINBASE_TIMEFRAMES = [timeframes.MINUTE_1, timeframes.MINUTE_5, timeframes.MINUTE_15, timeframes.HOUR_1, timeframes.HOUR_6, timeframes.DAY_1]
 BITGET_TIMEFRAMES = [timeframes.MINUTE_1, timeframes.MINUTE_5, timeframes.MINUTE_15,
                      timeframes.MINUTE_30, timeframes.HOUR_1, timeframes.HOUR_4, timeframes.HOUR_12, timeframes.DAY_1]
 DYDX_TIMEFRAMES = [timeframes.MINUTE_1, timeframes.MINUTE_5, timeframes.MINUTE_15, timeframes.MINUTE_30, timeframes.HOUR_1, timeframes.HOUR_4, timeframes.DAY_1]
-=======
+== == == =
 COINBASE_TIMEFRAMES = [timeframes.MINUTE_1, timeframes.MINUTE_5,
                        timeframes.MINUTE_15, timeframes.HOUR_1, timeframes.HOUR_6, timeframes.DAY_1]
 BITGET_TIMEFRAMES = [timeframes.MINUTE_1, timeframes.MINUTE_5, timeframes.MINUTE_15,
                      timeframes.MINUTE_30, timeframes.HOUR_1, timeframes.HOUR_4, timeframes.HOUR_12, timeframes.DAY_1]
 DYDX_TIMEFRAMES = [timeframes.MINUTE_1, timeframes.MINUTE_5, timeframes.MINUTE_15,
                    timeframes.MINUTE_30, timeframes.HOUR_1, timeframes.HOUR_4, timeframes.DAY_1]
->>>>>>> e638c448
+>>>>>> > coinbase-exchange
 APEX_PRO_TIMEFRAMES = [timeframes.MINUTE_1, timeframes.MINUTE_5, timeframes.MINUTE_15,
                        timeframes.MINUTE_30, timeframes.HOUR_1, timeframes.HOUR_4, timeframes.DAY_1]
 
