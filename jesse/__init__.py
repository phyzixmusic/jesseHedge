--- conflicted
+++ resolved
@@ -1,16 +1,14 @@
 import warnings
-<<<<<<< HEAD
-=======
 from typing import Optional, Dict, Set
->>>>>>> c3bc47b9
 import click
 import pkg_resources
+from fastapi import BackgroundTasks, Query, Header
+from fastapi.responses import JSONResponse, FileResponse
 from fastapi.responses import FileResponse
 from fastapi.staticfiles import StaticFiles
+from starlette.websockets import WebSocket, WebSocketDisconnect
 from jesse.services.multiprocessing import process_manager
-<<<<<<< HEAD
 from jesse.services.web import fastapi_app
-=======
 from jesse.services.redis import async_redis, async_publish, sync_publish
 from jesse.services.web import fastapi_app, BacktestRequestJson, ImportCandlesRequestJson, CancelRequestJson, \
     LoginRequestJson, ConfigRequestJson, LoginJesseTradeRequestJson, NewStrategyRequestJson, FeedbackRequestJson, \
@@ -18,11 +16,19 @@
     DeleteExchangeApiKeyRequestJson, StoreNotificationApiKeyRequestJson, DeleteNotificationApiKeyRequestJson, \
     ExchangeSupportedSymbolsRequestJson, SaveStrategyRequestJson, GetStrategyRequestJson, DeleteStrategyRequestJson, \
     DeleteCandlesRequestJson
+from jesse.services import auth as authenticator
+
 from jesse.services.ws_manager import ws_manager
->>>>>>> c3bc47b9
 import uvicorn
 import jesse.helpers as jh
 import time
+
+# variable to know if the live trade plugin is installed
+HAS_LIVE_TRADE_PLUGIN = True
+try:
+    import jesse_live
+except ModuleNotFoundError:
+    HAS_LIVE_TRADE_PLUGIN = False
 
 # to silent stupid pandas warnings
 warnings.simplefilter(action='ignore', category=FutureWarning)
@@ -37,8 +43,6 @@
     return FileResponse(f"{JESSE_DIR}/static/index.html")
 
 
-<<<<<<< HEAD
-=======
 @fastapi_app.post("/terminate-all")
 async def terminate_all(authorization: Optional[str] = Header(None)):
     if not authenticator.is_valid_token(authorization):
@@ -167,7 +171,6 @@
         ws_manager.disconnect(websocket)
         await ws_manager.stop_redis_listener()
 
->>>>>>> c3bc47b9
 # create a Click group
 @click.group()
 @click.version_option(pkg_resources.get_distribution("jesse").version)
