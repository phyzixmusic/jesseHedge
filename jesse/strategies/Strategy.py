from abc import ABC, abstractmethod
from time import sleep
from typing import List

import numpy as np
import pydash

import jesse.helpers as jh
import jesse.services.logger as logger
import jesse.services.selectors as selectors
from jesse import exceptions
from jesse.enums import sides, trade_types, order_roles
from jesse.models import CompletedTrade, Order
from jesse.services.broker import Broker
from jesse.store import store


class Strategy(ABC):
    """The parent strategy class which every strategy must extend"""

    def __init__(self):
        self.id = jh.generate_unique_id()
        self.name = None
        self.symbol = None
        self.exchange = None
        self.timeframe = None
        self.hp = None

        self.index = 0
        self.vars = {}

        self.buy = None
        self._buy = None
        self.sell = None
        self._sell = None
        self.stop_loss = None
        self._stop_loss = None
        self.take_profit = None
        self._take_profit = None
        self._log_take_profit = None
        self._log_stop_loss = None

        self._open_position_orders = []
        self._stop_loss_orders = []
        self._take_profit_orders = []

        self.trade = None
        self.trades_count = 0

        self._initial_qty = None
        self._is_executing = False
        self._is_initiated = False

        self.position = None
        self.broker = None

    def _init_objects(self):
        """
        This method gets called after right creating the Strategy object. It
        is just a workaround as a part of not being able to set them inside
        self.__init__() for the purpose of removing __init__() methods from strategies.
        """
        self.position = selectors.get_position(self.exchange, self.symbol)
        self.broker = Broker(self.position, self.exchange, self.symbol, self.timeframe)

        if self.hp is None:
            if len(self.hyper_parameters()) > 0:
                self.hp = {}
                for dna in self.hyper_parameters():
                    self.hp[dna['name']] = dna['default']

    @property
    def is_reduced(self):
        """
        Has the size of position been reduced since it was opened
        :return: bool
        """
        if self.position.is_close:
            return None

        return self.position.qty < self._initial_qty

    @property
    def is_increased(self):
        if self.position.is_close:
            return None

        return self.position.qty > self._initial_qty

    def _broadcast(self, msg: str):
        """Broadcasts the event to all OTHER strategies

        Arguments:
            msg {str} -- [the message to broadcast]
        """
        from jesse.routes import router

        for r in router.routes:
            # skip self
            if r.strategy.id == self.id:
                continue

            if msg == 'route-open-position':
                r.strategy.on_route_open_position(self)
            elif msg == 'route-stop-loss':
                r.strategy.on_route_stop_loss(self)
            elif msg == 'route-take-profit':
                r.strategy.on_route_take_profit(self)
            elif msg == 'route-increased-position':
                r.strategy.on_route_increased_position(self)
            elif msg == 'route-reduced-position':
                r.strategy.on_route_reduced_position(self)
            elif msg == 'route-canceled':
                r.strategy.on_route_canceled(self)

            r.strategy._detect_and_handle_entry_and_exit_modifications()

    def _on_updated_position(self, order: Order):
        """handles executed order
        Note that it assumes that the position has already been affected
        by the executed order.

        Arguments:
            order {Order} -- the executed order object
        """
        role = order.role

        if role == order_roles.OPEN_POSITION and abs(self.position.qty) != abs(order.qty):
            order.role = order_roles.INCREASE_POSITION
            role = order_roles.INCREASE_POSITION

        if role == order_roles.CLOSE_POSITION and self.position.is_open:
            order.role = order_roles.REDUCE_POSITION
            role = order_roles.REDUCE_POSITION

        self._log_position_update(order, role)

        if role == order_roles.OPEN_POSITION:
            self._on_open_position()
        elif role == order_roles.CLOSE_POSITION and order in self._take_profit_orders:
            self._on_take_profit()
        elif role == order_roles.CLOSE_POSITION and order in self._stop_loss_orders:
            self._on_stop_loss()
        elif role == order_roles.INCREASE_POSITION:
            self._on_increased_position()
        elif role == order_roles.REDUCE_POSITION:
            self._on_reduced_position()

    def filters(self):
        return []

<<<<<<< HEAD
    @staticmethod
    def hyper_parameters():
=======
    def hyper_parameters(self):
>>>>>>> 434e0000
        return []

    def _execute_long(self):
        self.go_long()

        # validation
        if self.buy is None:
            raise exceptions.InvalidStrategy('You forgot to set self.buy. example [qty, price]')
        elif type(self.buy) not in [tuple, list]:
            raise exceptions.InvalidStrategy('self.buy must be either a list or a tuple. example: [qty, price]')

        self._prepare_buy()

        if self.take_profit is not None:
            # validate
            self._validate_take_profit()

            self._prepare_take_profit()

        if self.stop_loss is not None:
            # validate
            self._validate_stop_loss()

            self._prepare_stop_loss()

        # filters
        passed = self._execute_filters()
        if not passed:
            return

        for o in self._buy:
            # STOP order
            if o[1] > self.price:
                self._open_position_orders.append(
                    self.broker.start_profit_at(sides.BUY, o[0], o[1], order_roles.OPEN_POSITION)
                )
            # LIMIT order
            elif o[1] < self.price:
                self._open_position_orders.append(
                    self.broker.buy_at(o[0], o[1], order_roles.OPEN_POSITION)
                )
            # MARKET order
            elif o[1] == self.price:
                self._open_position_orders.append(
                    self.broker.buy_at_market(o[0], order_roles.OPEN_POSITION)
                )

    def _prepare_buy(self, make_copies=True):
        # create a copy in the placeholders variables so we can detect future modifications
        # also, make it list of orders even if there's only one, to make it easier to loop
        if type(self.buy[0]) not in [list, tuple]:
            self.buy = [self.buy]
        self.buy = self._convert_to_numpy_array(self.buy, 'self.buy')

        if make_copies:
            self._buy = self.buy.copy()

    def _prepare_sell(self, make_copies=True):
        # create a copy in the placeholders variables so we can detect future modifications
        # also, make it list of orders even if there's only one, to make it easier to loop
        if type(self.sell[0]) not in [list, tuple]:
            self.sell = [self.sell]
        self.sell = self._convert_to_numpy_array(self.sell, 'self.sell')

        if make_copies:
            self._sell = self.sell.copy()

    def _prepare_stop_loss(self, make_copies=True):
        # if it's numpy, then it has already been prepared
        if type(self.stop_loss) is np.ndarray:
            return

        if type(self.stop_loss[0]) not in [list, tuple, np.ndarray]:
            self.stop_loss = [self.stop_loss]
        self.stop_loss = self._convert_to_numpy_array(self.stop_loss, 'self.stop_loss')

        if make_copies:
            self._stop_loss = self.stop_loss.copy()
            self._log_stop_loss = self._stop_loss.copy()

    def _prepare_take_profit(self, make_copies=True):
        # if it's numpy, then it has already been prepared
        if type(self.take_profit) is np.ndarray:
            return

        if type(self.take_profit[0]) not in [list, tuple, np.ndarray]:
            self.take_profit = [self.take_profit]
        self.take_profit = self._convert_to_numpy_array(self.take_profit, 'self.take_profit')

        if make_copies:
            self._take_profit = self.take_profit.copy()
            self._log_take_profit = self._take_profit.copy()

    @staticmethod
    def _convert_to_numpy_array(arr, name):
        if type(arr) is np.ndarray:
            return arr

        try:
            # create numpy array from list
            arr = np.array(arr, dtype=float)

            if jh.is_live():
                # in livetrade mode, we'll need them rounded
                price = arr[0][1]

                prices = jh.round_price_for_live_mode(price, arr[:, 1])
                qtys = jh.round_qty_for_live_mode(price, arr[:, 0])

                arr[:, 0] = qtys
                arr[:, 1] = prices

            return arr
        except ValueError:
            raise exceptions.InvalidShape(
                'The format of {} is invalid. \n'
                'It must be (qty, price) or [(qty, price), (qty, price)] for multiple points; but {} was given'.format(
                    name, arr
                )
            )

    def _validate_stop_loss(self):
        if self.stop_loss is None:
            raise exceptions.InvalidStrategy('You forgot to set self.stop_loss. example [qty, price]')
        elif type(self.stop_loss) not in [tuple, list, np.ndarray]:
            raise exceptions.InvalidStrategy('self.stop_loss must be either a list or a tuple. example: [qty, price]')

    def _validate_take_profit(self):
        if self.take_profit is None:
            raise exceptions.InvalidStrategy('You forgot to set self.take_profit. example [qty, price]')
        elif type(self.take_profit) not in [tuple, list, np.ndarray]:
            raise exceptions.InvalidStrategy('self.take_profit must be either a list or a tuple. example: [qty, price]')

    def _execute_short(self):
        self.go_short()

        # validation
        if self.sell is None:
            raise exceptions.InvalidStrategy('You forgot to set self.sell. example [qty, price]')
        elif type(self.sell) not in [tuple, list]:
            raise exceptions.InvalidStrategy('self.sell must be either a list or a tuple. example: [qty, price]')

        self._prepare_sell()

        if self.take_profit is not None:
            self._validate_take_profit()
            self._prepare_take_profit()

        if self.stop_loss is not None:
            self._validate_stop_loss()
            self._prepare_stop_loss()

        # filters
        passed = self._execute_filters()
        if not passed:
            return

        for o in self._sell:
            # STOP order
            if o[1] < self.price:
                self._open_position_orders.append(
                    self.broker.start_profit_at(sides.SELL, o[0], o[1], order_roles.OPEN_POSITION)
                )
            # LIMIT order
            elif o[1] > self.price:
                self._open_position_orders.append(
                    self.broker.sell_at(o[0], o[1], order_roles.OPEN_POSITION)
                )
            # MARKET order
            elif o[1] == self.price:
                self._open_position_orders.append(
                    self.broker.sell_at_market(o[0], order_roles.OPEN_POSITION)
                )

    def _execute_filters(self):
        for f in self.filters():
            try:
                passed = f()
            except TypeError:
                raise exceptions.InvalidStrategy(
                    "Invalid filter format. You need to pass filter methods WITHOUT calling them "
                    "(no parentheses must be present at the end)"
                    "\n\n"
                    u"\u274C " + "Incorrect Example:\n"
                    "return [\n"
                    "    self.filter_1()\n"
                    "]\n\n"
                    u"\u2705 " + "Correct Example:\n"
                    "return [\n"
                    "    self.filter_1\n"
                    "]\n"
                )

            if passed == False:
                logger.info(f.__name__)
                self._reset()
                return False
        
        return True

    @abstractmethod
    def go_long(self):
        pass

    @abstractmethod
    def go_short(self):
        pass

    def _execute_cancel(self):
        """
        cancels everything so that the strategy can keep looking for new trades.
        """
        # validation
        if self.position.is_open:
            raise Exception('cannot cancel orders when position is still open. there must be a bug somewhere.')

        logger.info('cancel all remaining orders to prepare for a fresh start...')

        self.broker.cancel_all_orders()

        self._reset()

        self._broadcast('route-canceled')

        self.on_cancel()

        if not jh.is_unit_testing() and not jh.is_live():
            store.orders.storage['{}-{}'.format(self.exchange, self.symbol)].clear()

    def _reset(self):
        self.buy = None
        self._buy = None
        self.sell = None
        self._sell = None
        self.stop_loss = None
        self._stop_loss = None
        self.take_profit = None
        self._take_profit = None
        self._log_take_profit = None
        self._log_stop_loss = None

        self._open_position_orders = []
        self._stop_loss_orders = []
        self._take_profit_orders = []

        self._initial_qty = None

    def on_cancel(self):
        """
        what should happen after all active orders have been cancelled
        """
        pass

    @abstractmethod
    def should_long(self) -> bool:
        """are all filters good to execute buy"""
        pass

    @abstractmethod
    def should_short(self) -> bool:
        """are all filters good to execute sell"""
        pass

    @abstractmethod
    def should_cancel(self) -> bool:
        pass

    def prepare(self):
        """What should get updated after each strategy execution?"""
        pass

    def _update_position(self):
        self.update_position()

        self._detect_and_handle_entry_and_exit_modifications()

    def _detect_and_handle_entry_and_exit_modifications(self):
        if self.position.is_close:
            return

        if self.is_long:
            # prepare format
            if type(self.buy[0]) not in [list, tuple, np.ndarray]:
                self.buy = [self.buy]
            self.buy = np.array(self.buy, dtype=float)

            # if entry has been modified
            if not np.array_equal(self.buy, self._buy):
                self._buy = self.buy.copy()

                # cancel orders
                for o in self._open_position_orders:
                    if o.is_active or o.is_queued:
                        self.broker.cancel_order(o.id)

                # clean orders array but leave executed ones
                self._open_position_orders = [o for o in self._open_position_orders if o.is_executed]
                for o in self._buy:
                    # STOP order
                    if o[1] > self.price:
                        self._open_position_orders.append(
                            self.broker.start_profit_at(sides.BUY, o[0], o[1], order_roles.OPEN_POSITION)
                        )
                    # LIMIT order
                    elif o[1] < self.price:
                        self._open_position_orders.append(
                            self.broker.buy_at(o[0], o[1], order_roles.OPEN_POSITION)
                        )
                    # MARKET order
                    elif o[1] == self.price:
                        self._open_position_orders.append(
                            self.broker.buy_at_market(o[0], order_roles.OPEN_POSITION)
                        )

        elif self.is_short:
            # prepare format
            if type(self.sell[0]) not in [list, tuple, np.ndarray]:
                self.sell = [self.sell]
            self.sell = np.array(self.sell, dtype=float)

            # if entry has been modified
            if not np.array_equal(self.sell, self._sell):
                self._sell = self.sell.copy()

                # cancel orders
                for o in self._open_position_orders:
                    if o.is_active or o.is_queued:
                        self.broker.cancel_order(o.id)

                # clean orders array but leave executed ones
                self._open_position_orders = [o for o in self._open_position_orders if o.is_executed]

                for o in self._sell:
                    # STOP order
                    if o[1] > self.price:
                        self._open_position_orders.append(
                            self.broker.start_profit_at(sides.BUY, o[0], o[1], order_roles.OPEN_POSITION)
                        )
                    # LIMIT order
                    elif o[1] < self.price:
                        self._open_position_orders.append(
                            self.broker.sell_at(o[0], o[1], order_roles.OPEN_POSITION)
                        )
                    # MARKET order
                    elif o[1] == self.price:
                        self._open_position_orders.append(
                            self.broker.sell_at_market(o[0], order_roles.OPEN_POSITION)
                        )

        if self.position.is_open and self.take_profit is not None:
            self._validate_take_profit()
            self._prepare_take_profit(False)

            # if _take_profit has been modified
            if not np.array_equal(self.take_profit, self._take_profit):
                self._take_profit = self.take_profit.copy()

                # cancel orders
                for o in self._take_profit_orders:
                    if o.is_active or o.is_queued:
                        self.broker.cancel_order(o.id)

                # clean orders array but leave executed ones
                self._take_profit_orders = [o for o in self._take_profit_orders if o.is_executed]
                self._log_take_profit = []
                for s in self._take_profit_orders:
                    self._log_take_profit.append(
                        (abs(s.qty), s.price)
                    )
                for o in self._take_profit:
                    self._log_take_profit.append(o)

                    if o[1] == self.price:
                        if self.is_long:
                            self._take_profit_orders.append(
                                self.broker.sell_at_market(o[0], role=order_roles.CLOSE_POSITION)
                            )
                        elif self.is_short:
                            self._take_profit_orders.append(
                                self.broker.buy_at_market(o[0], role=order_roles.CLOSE_POSITION)
                            )
                    else:
                        if (self.is_long and o[1] > self.price) or (self.is_short and o[1] < self.price):

                            self._take_profit_orders.append(
                                self.broker.reduce_position_at(
                                    o[0],
                                    o[1],
                                    order_roles.CLOSE_POSITION
                                )
                            )
                        elif (self.is_long and o[1] < self.price) or (self.is_short and o[1] > self.price):
                            self._take_profit_orders.append(
                                self.broker.stop_loss_at(
                                    o[0],
                                    o[1],
                                    order_roles.CLOSE_POSITION
                                )
                            )

        if self.position.is_open and self.stop_loss is not None:
            self._validate_stop_loss()
            self._prepare_stop_loss(False)

            # if stop_loss has been modified
            if not np.array_equal(self.stop_loss, self._stop_loss):
                # prepare format
                self._stop_loss = self.stop_loss.copy()

                # cancel orders
                for o in self._stop_loss_orders:
                    if o.is_active or o.is_queued:
                        self.broker.cancel_order(o.id)

                # clean orders array but leave executed ones
                self._stop_loss_orders = [o for o in self._stop_loss_orders if o.is_executed]
                self._log_stop_loss = []
                for s in self._stop_loss_orders:
                    self._log_stop_loss.append(
                        (abs(s.qty), s.price)
                    )
                for o in self._stop_loss:
                    self._log_stop_loss.append(o)

                    if o[1] == self.price:
                        if self.is_long:
                            self._stop_loss_orders.append(
                                self.broker.sell_at_market(o[0], role=order_roles.CLOSE_POSITION)
                            )
                        elif self.is_short:
                            self._stop_loss_orders.append(
                                self.broker.buy_at_market(o[0], role=order_roles.CLOSE_POSITION)
                            )
                    else:
                        self._stop_loss_orders.append(
                            self.broker.stop_loss_at(
                                o[0],
                                o[1],
                                order_roles.CLOSE_POSITION
                            )
                        )

        # validations: stop-loss and take-profit should not be the same
        if self.position.is_open:
            if (self.stop_loss is not None and self.take_profit is not None) and np.array_equal(self.stop_loss,
                                                                                                self.take_profit):
                raise exceptions.InvalidStrategy(
                    'stop-loss and take-profit should not be exactly the same. Just use either one of them and it will do.')

    def update_position(self):
        pass

    def _check(self):
        """Based on the newly updated info, check if we should take action or not"""
        if not self._is_initiated:
            self._is_initiated = True

        if jh.is_live() and jh.is_debugging():
            logger.info('Executing  {}-{}-{}-{}'.format(self.name, self.exchange, self.symbol, self.timeframe))

        # for caution to make sure testing on livetrade won't bleed your account
        if jh.is_test_driving() and store.completed_trades.count >= 2:
            logger.info('Maximum allowed trades in test-drive mode is reached')
            return

        if self._open_position_orders != [] and self.should_cancel():
            self._execute_cancel()

            # make sure order cancellation response is received via WS
            if jh.is_live():
                # sleep a little until cancel is received via WS
                sleep(0.1)
                # just in case, sleep some more if necessary
                for _ in range(20):
                    if store.orders.count_active_orders(self.exchange, self.symbol) == 0:
                        break

                    logger.info('sleeping 0.2 more seconds...')
                    sleep(0.2)

                # If it's still not cancelled, something is wrong. Handle cancellation failure
                if store.orders.count_active_orders(self.exchange, self.symbol) != 0:
                    raise exceptions.ExchangeNotResponding(
                        'The exchange did not respond as expected'
                    )

        if self.position.is_open:
            self._update_position()

        if jh.is_backtesting() or jh.is_unit_testing():
            store.orders.execute_pending_market_orders()

        if self.position.is_close and self._open_position_orders == []:
            # validation
            if self.should_short() and self.should_long():
                raise exceptions.ConflictingRules(
                    'should_short and should_long should not be true at the same time.'
                )

            if self.should_long():
                self._execute_long()

            if self.should_short():
                self._execute_short()

    def _on_open_position(self):
        logger.info('Detected open position')
        self._broadcast('route-open-position')

        if self.take_profit is not None:
            for o in self._take_profit:
                # validation: make sure take-profit will exit with profit
                if self.is_long:
                    if o[1] <= self.position.entry_price:
                        raise exceptions.InvalidStrategy(
                            'take-profit({}) must be above entry-price({}) in a long position'.format(
                                o[1],
                                self.position.entry_price
                            )
                        )
                elif self.is_short:
                    if o[1] >= self.position.entry_price:
                        raise exceptions.InvalidStrategy(
                            'take-profit({}) must be below entry-price({}) in a short position'.format(
                                o[1],
                                self.position.entry_price
                            )
                        )

                # submit take-profit
                self._take_profit_orders.append(
                    self.broker.reduce_position_at(
                        o[0],
                        o[1],
                        order_roles.CLOSE_POSITION
                    )
                )

        if self.stop_loss is not None:
            for o in self._stop_loss:
                # validation
                if self.is_long:
                    if o[1] >= self.position.entry_price:
                        raise exceptions.InvalidStrategy(
                            'stop-loss({}) must be below entry-price({}) in a long position'.format(
                                o[1],
                                self.position.entry_price
                            )
                        )
                elif self.is_short:
                    if o[1] <= self.position.entry_price:
                        raise exceptions.InvalidStrategy(
                            'stop-loss({}) must be above entry-price({}) in a short position'.format(
                                o[1],
                                self.position.entry_price
                            )
                        )

                # submit stop-loss
                self._stop_loss_orders.append(
                    self.broker.stop_loss_at(
                        o[0],
                        o[1],
                        order_roles.CLOSE_POSITION
                    )
                )

        self._open_position_orders = []
        self._initial_qty = self.position.qty
        self.on_open_position()
        self._detect_and_handle_entry_and_exit_modifications()

    def on_open_position(self):
        """
        What should happen after the open position order has been executed
        """
        pass

    def _on_stop_loss(self):
        if not jh.should_execute_silently() or jh.is_debugging():
            logger.info('Yikes! stop-loss has been executed.')

        self._broadcast('route-stop-loss')
        self._execute_cancel()
        self.on_stop_loss()

        self._detect_and_handle_entry_and_exit_modifications()

    def on_stop_loss(self):
        """
        What should happen after the stop-loss order has been executed
        """
        pass

    def _on_take_profit(self):
        if not jh.should_execute_silently() or jh.is_debugging():
            logger.info("Sweet! Take profit order has been executed.")

        self._broadcast('route-take-profit')
        self._execute_cancel()
        self.on_take_profit()

        self._detect_and_handle_entry_and_exit_modifications()

    def on_take_profit(self):
        """
        What should happen after the take-profit order is executed.
        """
        pass

    def _on_increased_position(self):
        if not jh.should_execute_silently() or jh.is_debugging():
            logger.info("Position size increased.")

        self._open_position_orders = []

        self._broadcast('route-increased-position')

        self.on_increased_position()

        self._detect_and_handle_entry_and_exit_modifications()

    def on_increased_position(self):
        """
        What should happen after the order (if any) increasing the
        size of the position is executed. Overwrite it if needed.
        And leave it be if your strategy doesn't require it
        """
        pass

    def _on_reduced_position(self):
        """
        prepares for on_reduced_position() is implemented by user
        """
        if not jh.should_execute_silently() or jh.is_debugging():
            logger.info("Position size reduced.")

        self._open_position_orders = []

        self._broadcast('route-reduced-position')

        self.on_reduced_position()

        self._detect_and_handle_entry_and_exit_modifications()

    def on_reduced_position(self):
        """
        What should happen after the order (if any) reducing the size of the position is executed.
        """
        pass

    def on_route_open_position(self, strategy):
        """used when trading multiple routes that related

        Arguments:
            strategy {Strategy} -- the strategy that has fired (and not listening to) the event
        """
        pass

    def on_route_stop_loss(self, strategy):
        """used when trading multiple routes that related
        """
        pass

    def on_route_take_profit(self, strategy):
        """used when trading multiple routes that related

        Arguments:
            strategy {Strategy} -- the strategy that has fired (and not listening to) the event
        """
        pass

    def on_route_increased_position(self, strategy):
        """used when trading multiple routes that related

        Arguments:
            strategy {Strategy} -- the strategy that has fired (and not listening to) the event
        """
        pass

    def on_route_reduced_position(self, strategy):
        """used when trading multiple routes that related

        Arguments:
            strategy {Strategy} -- the strategy that has fired (and not listening to) the event
        """
        pass

    def on_route_canceled(self, strategy):
        """used when trading multiple routes that related

        Arguments:
            strategy {Strategy} -- the strategy that has fired (and not listening to) the event
        """
        pass

    def _execute(self):
        """
        Handles the execution permission for the strategy.
        """
        # make sure we don't execute this strategy more than once at the same time.
        if self._is_executing is True:
            return

        self._is_executing = True

        self.prepare()
        self._check()

        self._is_executing = False
        self.index += 1

    def _terminate(self):
        """
        Optional for executing code after completion of a backTest.
        This block will not execute in live use as a live
        Jesse is never ending.
        """
        if not jh.should_execute_silently() or jh.is_debugging():
            logger.info("Terminating strategy...")

        self.terminate()

        self._detect_and_handle_entry_and_exit_modifications()

        # fake execution of market orders in backtest simulation
        if not jh.is_live():
            store.orders.execute_pending_market_orders()

        if jh.is_live():
            return

        if self.position.is_open:
            store.app.total_open_trades += 1
            store.app.total_open_pl += self.position.pnl
            logger.info(
                "Closed open {}-{} position at {} with PNL: {}({}%) because we reached the end of the backtest session.".format(
                    self.exchange, self.symbol, self.position.current_price, self.position.pnl,
                    self.position.pnl_percentage
                )
            )
            self.position._close(self.position.current_price)
            self._execute_cancel()
            return

        if self._open_position_orders:
            self._execute_cancel()
            logger.info('Canceled open-position orders because we reached the end of the backtest session.')

    def terminate(self):
        pass

    def watch_list(self):
        """
        returns an array containing an array of key-value items that should
        be logged when backTested, and monitored while liveTraded

        Returns:
            [array[{"key": v, "value": v}]] -- an array of dictionary objects
        """
        return []

    @property
    def current_candle(self) -> np.ndarray:
        """
        Returns current trading candle

        :return: np.ndarray
        """
        return store.candles.get_current_candle(self.exchange, self.symbol, self.timeframe).copy()

    @property
    def open(self):
        """
        Returns the closing price of the current candle for this strategy.
        Just as a helper to use when writing super simple strategies.
        Returns:
            [float] -- the current trading candle's OPEN price
        """
        return self.current_candle[1]

    @property
    def close(self):
        """
        Returns the closing price of the current candle for this strategy.
        Just as a helper to use when writing super simple strategies.
        Returns:
            [float] -- the current trading candle's CLOSE price
        """
        return self.current_candle[2]

    @property
    def price(self):
        """
        Same as self.close, except in livetrde, this is rounded as the exchanges require it.

        Returns:
            [float] -- the current trading candle's current(close) price
        """
        return self.position.current_price

    @property
    def high(self):
        """
        Returns the closing price of the current candle for this strategy.
        Just as a helper to use when writing super simple strategies.
        Returns:
            [float] -- the current trading candle's HIGH price
        """
        return self.current_candle[3]

    @property
    def low(self):
        """
        Returns the closing price of the current candle for this strategy.
        Just as a helper to use when writing super simple strategies.
        Returns:
            [float] -- the current trading candle's LOW price
        """
        return self.current_candle[4]

    @property
    def candles(self) -> np.ndarray:
        """
        Returns candles for current trading route

        :return: np.ndarray
        """
        return store.candles.get_candles(self.exchange, self.symbol, self.timeframe)

    def get_candles(self, exchange: str, symbol: str, timeframe: str) -> np.ndarray:
        """
        Get candles by passing exchange, symbol, and timeframe

        :param exchange: str
        :param symbol: str
        :param timeframe: str

        :return: np.ndarray
        """
        return store.candles.get_candles(exchange, symbol, timeframe)

    @property
    def orders(self) -> List[Order]:
        """
        Returns all the orders submitted by for this strategy. Just as a helper
        to use when writing super simple strategies.

        Returns:
            [List[Order]] -- orders submitted by strategy
        """
        return store.orders.get_orders(self.exchange, self.symbol)

    @property
    def time(self):
        """returns the current time"""
        return store.app.time

    @property
    def BTCUSD(self):
        """shortcut for BTCUSD symbol string """
        return 'BTCUSD' if self.exchange == 'Bitfinex' else 'BTCUSDT'

    @property
    def balance(self):
        """alias for self.capital"""
        return self.capital

    @property
    def capital(self):
        """the current capital in the trading exchange"""
        return selectors.get_exchange(self.exchange).balance

    @property
    def fee_rate(self):
        return selectors.get_exchange(self.exchange).fee_rate

    def _log_position_update(self, order: Order, role: str):
        """
        A log can be either about opening, adding, reducing, or closing the position.

        Arguments:
            order {order} -- the order object
        """
        if role == order_roles.OPEN_POSITION:
            self.trade = CompletedTrade()
            self.trade.orders = [order]
            self.trade.timeframe = self.timeframe
            self.trade.id = order.id
            self.trade.strategy_name = self.name
            self.trade.exchange = order.exchange
            self.trade.symbol = order.symbol
            self.trade.type = trade_types.LONG if order.side == sides.BUY else trade_types.SHORT
            self.trade.qty = order.qty
            self.trade.opened_at = jh.now()
            self.trade.entry_candle_timestamp = self.current_candle[0]
        elif role == order_roles.INCREASE_POSITION:
            self.trade.orders.append(order)
            self.trade.qty += order.qty
        elif role == order_roles.REDUCE_POSITION:
            self.trade.orders.append(order)
            self.trade.qty += order.qty
        elif role == order_roles.CLOSE_POSITION:
            self.trade.exit_candle_timestamp = self.current_candle[0]
            self.trade.orders.append(order)

            # calculate average stop-loss price
            sum_price = 0
            sum_qty = 0
            if self._log_stop_loss is not None:
                for l in self._log_stop_loss:
                    sum_qty += abs(l[0])
                    sum_price += abs(l[0]) * l[1]
                self.trade.stop_loss_at = sum_price / sum_qty
            else:
                self.trade.stop_loss_at = np.nan

            # calculate average take-profit price
            sum_price = 0
            sum_qty = 0
            if self._log_take_profit is not None:
                for l in self._log_take_profit:
                    sum_qty += abs(l[0])
                    sum_price += abs(l[0]) * l[1]
                self.trade.take_profit_at = sum_price / sum_qty
            else:
                self.trade.take_profit_at = np.nan

            # calculate average entry_price price
            sum_price = 0
            sum_qty = 0
            for l in self.trade.orders:
                if not l.is_executed:
                    continue

                if jh.side_to_type(l.side) != self.trade.type:
                    continue

                sum_qty += abs(l.qty)
                sum_price += abs(l.qty) * l.price
            self.trade.entry_price = sum_price / sum_qty

            # calculate average exit_price
            sum_price = 0
            sum_qty = 0
            for l in self.trade.orders:
                if not l.is_executed:
                    continue

                if jh.side_to_type(l.side) == self.trade.type:
                    continue

                sum_qty += abs(l.qty)
                sum_price += abs(l.qty) * l.price
            self.trade.exit_price = sum_price / sum_qty

            self.trade.closed_at = jh.now()
            self.trade.qty = pydash.sum_by(
                filter(lambda o: o.side == jh.type_to_side(self.trade.type), self.trade.orders),
                lambda o: abs(o.qty)
            )

            store.completed_trades.add_trade(self.trade)
            self.trade = None
            self.trades_count += 1

    @property
    def is_long(self):
        return self.position.type == 'long'

    @property
    def is_short(self):
        return self.position.type == 'short'

    @property
    def is_open(self):
        return self.position.is_open

    @property
    def is_close(self):
        return self.position.is_close

    @property
    def average_stop_loss(self) -> float:
        if self._stop_loss is None:
            raise exceptions.InvalidStrategy('You cannot access self.average_stop_loss before setting self.stop_loss')

        arr = self._stop_loss
        return (np.abs(arr[:, 0] * arr[:, 1])).sum() / np.abs(arr[:, 0]).sum()

    @property
    def average_take_profit(self) -> float:
        if self._take_profit is None:
            raise exceptions.InvalidStrategy(
                'You cannot access self.average_take_profit before setting self.take_profit')

        arr = self._take_profit
        return (np.abs(arr[:, 0] * arr[:, 1])).sum() / np.abs(arr[:, 0]).sum()

    @property
    def average_entry_price(self):
        if self.is_long:
            arr = self._buy
        elif self.is_short:
            arr = self._sell
        elif self.should_long():
            arr = self._buy
        elif self.should_short():
            arr = self._sell
        else:
            return None

        return (np.abs(arr[:, 0] * arr[:, 1])).sum() / np.abs(arr[:, 0]).sum()

    def liquidate(self):
        """
        closes open position with a MARKET order
        """
        if self.position.is_close:
            return

        if self.position.pnl > 0:
            self.take_profit = self.position.qty, self.price
        else:
            self.stop_loss = self.position.qty, self.price

    @property
    def shared_vars(self):
        return store.vars<|MERGE_RESOLUTION|>--- conflicted
+++ resolved
@@ -149,12 +149,7 @@
     def filters(self):
         return []
 
-<<<<<<< HEAD
-    @staticmethod
-    def hyper_parameters():
-=======
     def hyper_parameters(self):
->>>>>>> 434e0000
         return []
 
     def _execute_long(self):
